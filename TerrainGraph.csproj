--- conflicted
+++ resolved
@@ -25,207 +25,11 @@
         <Reference Include="UnityEngine.TextRenderingModule" Private="false">
             <HintPath>$(RimWorldPath)\RimWorldWin64_Data\Managed\UnityEngine.TextRenderingModule.dll</HintPath>
         </Reference>
-<<<<<<< HEAD
-        <Reference Include="UnityEngine.InputLegacyModule">
-          <HintPath>..\..\..\..\RimWorldWin64_Data\Managed\UnityEngine.InputLegacyModule.dll</HintPath>
-          <Private>False</Private>
+        <Reference Include="UnityEngine.InputLegacyModule" Private="false">
+            <HintPath>$(RimWorldPath)\RimWorldWin64_Data\Managed\UnityEngine.InputLegacyModule.dll</HintPath>
         </Reference>
-        <Reference Include="UnityEngine.TextRenderingModule, Version=0.0.0.0, Culture=neutral, PublicKeyToken=null">
-          <HintPath>..\..\..\..\RimWorldWin64_Data\Managed\UnityEngine.TextRenderingModule.dll</HintPath>
-          <Private>False</Private>
-        </Reference>
-    </ItemGroup>
-    <ItemGroup>
-        <Compile Include="NodeEditorFramework\Runtime\Framework\CoreExtensions\ConnectionPortStyles.cs" />
-        <Compile Include="NodeEditorFramework\Runtime\Framework\CoreExtensions\NodeCanvasTypes.cs" />
-        <Compile Include="NodeEditorFramework\Runtime\Framework\CoreExtensions\NodeTypes.cs" />
-        <Compile Include="NodeEditorFramework\Runtime\Framework\Core\ConnectionKnob.cs" />
-        <Compile Include="NodeEditorFramework\Runtime\Framework\Core\ConnectionPort.cs" />
-        <Compile Include="NodeEditorFramework\Runtime\Framework\Core\ConnectionPortManager.cs" />
-        <Compile Include="NodeEditorFramework\Runtime\Framework\Core\Node.cs" />
-        <Compile Include="NodeEditorFramework\Runtime\Framework\Core\NodeCanvas.cs" />
-        <Compile Include="NodeEditorFramework\Runtime\Framework\Core\NodeCanvasTraversal.cs" />
-        <Compile Include="NodeEditorFramework\Runtime\Framework\Core\NodeEditorState.cs" />
-        <Compile Include="NodeEditorFramework\Runtime\Framework\Core\NodeGroup.cs" />
-        <Compile Include="NodeEditorFramework\Runtime\Framework\Core\ValueConnectionKnob.cs" />
-        <Compile Include="NodeEditorFramework\Runtime\Framework\Interface\NodeEditorCallbackReceiver.cs" />
-        <Compile Include="NodeEditorFramework\Runtime\Framework\Interface\NodeEditorGUI.cs" />
-        <Compile Include="NodeEditorFramework\Runtime\Framework\Interface\NodeEditorInputControls.cs" />
-        <Compile Include="NodeEditorFramework\Runtime\Framework\Interface\NodeEditorInputSystem.cs" />
-        <Compile Include="NodeEditorFramework\Runtime\Framework\Interface\NodeEditorUndoActions.cs" />
-        <Compile Include="NodeEditorFramework\Runtime\Framework\NodeEditor.cs" />
-        <Compile Include="NodeEditorFramework\Runtime\Framework\SaveSystem\ImportExportFormat.cs" />
-        <Compile Include="NodeEditorFramework\Runtime\Framework\SaveSystem\ImportExportManager.cs" />
-        <Compile Include="NodeEditorFramework\Runtime\Framework\SaveSystem\ImportExportStructure.cs" />
-        <Compile Include="NodeEditorFramework\Runtime\Framework\SaveSystem\NodeCanvasSceneSave.cs" />
-        <Compile Include="NodeEditorFramework\Runtime\Framework\SaveSystem\NodeEditorSaveManager.cs" />
-        <Compile Include="NodeEditorFramework\Runtime\Framework\SaveSystem\NodeEditorUserCache.cs" />
-        <Compile Include="NodeEditorFramework\Runtime\Utilities\EditorLoadingControl.cs" />
-        <Compile Include="NodeEditorFramework\Runtime\Utilities\GUI\GUIScaleUtility.cs" />
-        <Compile Include="NodeEditorFramework\Runtime\Utilities\GUI\OverlayGUI.cs" />
-        <Compile Include="NodeEditorFramework\Runtime\Utilities\GUI\RTEditorGUI.cs" />
-        <Compile Include="NodeEditorFramework\Runtime\Utilities\ReflectionUtility.cs" />
-        <Compile Include="NodeEditorFramework\Runtime\Utilities\ResourceManager.cs" />
-        <Compile Include="NodeEditorFramework\Standard\CalculationBase\CalculationCanvasType.cs" />
-        <Compile Include="NodeEditorFramework\Standard\CalculationBase\CanvasCalculator.cs" />
-        <Compile Include="NodeEditorFramework\Standard\Interface\NodeEditorInterface.cs" />
-        <Compile Include="NodeEditorFramework\Standard\IOFormats\XMLImportExport.cs" />
-        <Compile Include="Properties\AssemblyInfo.cs" />
-        <Compile Include="TerrainGraph\Flow\Path.cs" />
-        <Compile Include="TerrainGraph\Flow\PathFinder.cs" />
-        <Compile Include="TerrainGraph\Flow\PathTracer.cs" />
-        <Compile Include="TerrainGraph\IGridFunction.cs" />
-        <Compile Include="TerrainGraph\GridFunctions.cs" />
-        <Compile Include="TerrainGraph\Nodes\Grid\NodeDiscreteGridPreview.cs" />
-        <Compile Include="TerrainGraph\Nodes\Grid\NodeGridCache.cs" />
-        <Compile Include="TerrainGraph\Nodes\Grid\NodeGridDeltaMap.cs" />
-        <Compile Include="TerrainGraph\Nodes\Grid\NodeGridFromValue.cs" />
-        <Compile Include="TerrainGraph\Nodes\Grid\NodeGridLinear.cs" />
-        <Compile Include="TerrainGraph\Nodes\Grid\NodeGridSelectValue.cs" />
-        <Compile Include="TerrainGraph\Nodes\Grid\NodeGridTransform.cs" />
-        <Compile Include="TerrainGraph\Nodes\Grid\NodeGridTurbulence.cs" />
-        <Compile Include="TerrainGraph\Nodes\Grid\NodeGridValidate.cs" />
-        <Compile Include="TerrainGraph\Nodes\NodeCacheBase.cs" />
-        <Compile Include="TerrainGraph\Nodes\NodeOperatorBase.cs" />
-        <Compile Include="TerrainGraph\ISupplier.cs" />
-        <Compile Include="TerrainGraph\Nodes\NodeSelectBase.cs" />
-        <Compile Include="TerrainGraph\Nodes\Path\NodePathCollide.cs" />
-        <Compile Include="TerrainGraph\Nodes\Path\NodePathCombine.cs" />
-        <Compile Include="TerrainGraph\Nodes\Path\NodePathDensity.cs" />
-        <Compile Include="TerrainGraph\Nodes\Path\NodePathExtend.cs" />
-        <Compile Include="TerrainGraph\Nodes\Path\NodePathExtendTowards.cs" />
-        <Compile Include="TerrainGraph\Nodes\Path\NodePathPreview.cs" />
-        <Compile Include="TerrainGraph\Nodes\Path\NodePathOrigin.cs" />
-        <Compile Include="TerrainGraph\Nodes\Path\NodePathCost.cs" />
-        <Compile Include="TerrainGraph\Nodes\Path\NodePathSpeed.cs" />
-        <Compile Include="TerrainGraph\Nodes\Path\NodePathSplit.cs" />
-        <Compile Include="TerrainGraph\Nodes\Path\NodePathSwerve.cs" />
-        <Compile Include="TerrainGraph\Nodes\Path\NodePathTrace.cs" />
-        <Compile Include="TerrainGraph\Nodes\Path\NodePathWidth.cs" />
-        <Compile Include="TerrainGraph\Nodes\Path\PathFunctionConnection.cs" />
-        <Compile Include="TerrainGraph\Nodes\Value\NodeValueCache.cs" />
-        <Compile Include="TerrainGraph\Nodes\Value\NodeValueConst.cs" />
-        <Compile Include="TerrainGraph\Nodes\Value\NodeValuePolarRectPosition.cs" />
-        <Compile Include="TerrainGraph\Nodes\Value\NodeValueSelectGridValue.cs" />
-        <Compile Include="TerrainGraph\Nodes\Value\NodeValueSelectValue.cs" />
-        <Compile Include="TerrainGraph\Flow\TraceCollisionHandler.cs" />
-        <Compile Include="TerrainGraph\Flow\TraceFactors.cs" />
-        <Compile Include="TerrainGraph\Flow\TraceCollision.cs" />
-        <Compile Include="TerrainGraph\Flow\TraceDebugLine.cs" />
-        <Compile Include="TerrainGraph\Flow\TraceFrame.cs" />
-        <Compile Include="TerrainGraph\Flow\TraceResult.cs" />
-        <Compile Include="TerrainGraph\Flow\TraceTask.cs" />
-        <Compile Include="TerrainGraph\Preview\AsyncPreviewScheduler.cs" />
-        <Compile Include="TerrainGraph\Preview\BasicPreviewScheduler.cs" />
-        <Compile Include="TerrainGraph\Preview\IPreviewScheduler.cs" />
-        <Compile Include="TerrainGraph\Preview\PreviewTask.cs" />
-        <Compile Include="TerrainGraph\Supplier.cs" />
-        <Compile Include="TerrainGraph\TerrainCanvas.cs" />
-        <Compile Include="TerrainGraph\TerrainCanvasTraversal.cs" />
-        <Compile Include="TerrainGraph\Nodes\Value\ValueFunctionConnection.cs" />
-        <Compile Include="TerrainGraph\Nodes\Value\NodeValueOperator.cs" />
-        <Compile Include="TerrainGraph\Nodes\Value\NodeValueRandom.cs" />
-        <Compile Include="TerrainGraph\Nodes\Grid\GridFunctionConnection.cs" />
-        <Compile Include="TerrainGraph\Nodes\Grid\NodeGridOperator.cs" />
-        <Compile Include="TerrainGraph\Nodes\Grid\NodeGridPreview.cs" />
-        <Compile Include="TerrainGraph\Nodes\Grid\NodeGridRotate.cs" />
-        <Compile Include="TerrainGraph\Nodes\NodeBase.cs" />
-        <Compile Include="TerrainGraph\Util\FastPriorityQueue.cs" />
-        <Compile Include="TerrainGraph\Util\FastRandom.cs" />
-        <Compile Include="TerrainGraph\Util\GridKernel.cs" />
-        <Compile Include="TerrainGraph\Util\IRandom.cs" />
-        <Compile Include="TerrainGraph\Util\MathUtil.cs" />
-        <Compile Include="TerrainGraph\Util\Vector2d.cs" />
-    </ItemGroup>
-    <ItemGroup>
-      <Content Include="NodeEditorFramework\LICENSE" />
-      <Content Include="NodeEditorFramework\Runtime\Framework\CoreExtensions\ConnectionPortStyles.cs.meta" />
-      <Content Include="NodeEditorFramework\Runtime\Framework\CoreExtensions\NodeCanvasTypes.cs.meta" />
-      <Content Include="NodeEditorFramework\Runtime\Framework\CoreExtensions\NodeTypes.cs.meta" />
-      <Content Include="NodeEditorFramework\Runtime\Framework\Core\ConnectionKnob.cs.meta" />
-      <Content Include="NodeEditorFramework\Runtime\Framework\Core\ConnectionPort.cs.meta" />
-      <Content Include="NodeEditorFramework\Runtime\Framework\Core\ConnectionPortManager.cs.meta" />
-      <Content Include="NodeEditorFramework\Runtime\Framework\Core\Node.cs.meta" />
-      <Content Include="NodeEditorFramework\Runtime\Framework\Core\NodeCanvas.cs.meta" />
-      <Content Include="NodeEditorFramework\Runtime\Framework\Core\NodeCanvasTraversal.cs.meta" />
-      <Content Include="NodeEditorFramework\Runtime\Framework\Core\NodeEditorState.cs.meta" />
-      <Content Include="NodeEditorFramework\Runtime\Framework\Core\NodeGroup.cs.meta" />
-      <Content Include="NodeEditorFramework\Runtime\Framework\Core\ValueConnectionKnob.cs.meta" />
-      <Content Include="NodeEditorFramework\Runtime\Framework\Interface\NodeEditorCallbackReceiver.cs.meta" />
-      <Content Include="NodeEditorFramework\Runtime\Framework\Interface\NodeEditorGUI.cs.meta" />
-      <Content Include="NodeEditorFramework\Runtime\Framework\Interface\NodeEditorInputControls.cs.meta" />
-      <Content Include="NodeEditorFramework\Runtime\Framework\Interface\NodeEditorInputSystem.cs.meta" />
-      <Content Include="NodeEditorFramework\Runtime\Framework\Interface\NodeEditorUndoActions.cs.meta" />
-      <Content Include="NodeEditorFramework\Runtime\Framework\NodeEditor.cs.meta" />
-      <Content Include="NodeEditorFramework\Runtime\Framework\SaveSystem\ImportExportFormat.cs.meta" />
-      <Content Include="NodeEditorFramework\Runtime\Framework\SaveSystem\ImportExportManager.cs.meta" />
-      <Content Include="NodeEditorFramework\Runtime\Framework\SaveSystem\ImportExportStructure.cs.meta" />
-      <Content Include="NodeEditorFramework\Runtime\Framework\SaveSystem\NodeCanvasSceneSave.cs.meta" />
-      <Content Include="NodeEditorFramework\Runtime\Framework\SaveSystem\NodeEditorSaveManager.cs.meta" />
-      <Content Include="NodeEditorFramework\Runtime\Framework\SaveSystem\NodeEditorUserCache.cs.meta" />
-      <Content Include="NodeEditorFramework\Runtime\Resources\Shader\LineShader.shader" />
-      <Content Include="NodeEditorFramework\Runtime\Resources\Shader\LineShader.shader.meta" />
-      <Content Include="NodeEditorFramework\Runtime\Resources\Textures\AALine.png" />
-      <Content Include="NodeEditorFramework\Runtime\Resources\Textures\AALine.png.meta" />
-      <Content Include="NodeEditorFramework\Runtime\Resources\Textures\background.png" />
-      <Content Include="NodeEditorFramework\Runtime\Resources\Textures\background.png.meta" />
-      <Content Include="NodeEditorFramework\Runtime\Resources\Textures\expandRight.png" />
-      <Content Include="NodeEditorFramework\Runtime\Resources\Textures\expandRight.png.meta" />
-      <Content Include="NodeEditorFramework\Runtime\Resources\Textures\Icon_Dark.png" />
-      <Content Include="NodeEditorFramework\Runtime\Resources\Textures\Icon_Dark.png.meta" />
-      <Content Include="NodeEditorFramework\Runtime\Resources\Textures\Icon_Light.png" />
-      <Content Include="NodeEditorFramework\Runtime\Resources\Textures\Icon_Light.png.meta" />
-      <Content Include="NodeEditorFramework\Runtime\Resources\Textures\In_Knob.png" />
-      <Content Include="NodeEditorFramework\Runtime\Resources\Textures\In_Knob.png.meta" />
-      <Content Include="NodeEditorFramework\Runtime\Resources\Textures\NE_Box.png" />
-      <Content Include="NodeEditorFramework\Runtime\Resources\Textures\NE_Box.png.meta" />
-      <Content Include="NodeEditorFramework\Runtime\Resources\Textures\NE_Button.png" />
-      <Content Include="NodeEditorFramework\Runtime\Resources\Textures\NE_Button.png.meta" />
-      <Content Include="NodeEditorFramework\Runtime\Resources\Textures\NE_Button_Hover.png" />
-      <Content Include="NodeEditorFramework\Runtime\Resources\Textures\NE_Button_Hover.png.meta" />
-      <Content Include="NodeEditorFramework\Runtime\Resources\Textures\NE_Button_Selected.png" />
-      <Content Include="NodeEditorFramework\Runtime\Resources\Textures\NE_Button_Selected.png.meta" />
-      <Content Include="NodeEditorFramework\Runtime\Resources\Textures\NE_SelectedBG.png" />
-      <Content Include="NodeEditorFramework\Runtime\Resources\Textures\NE_SelectedBG.png.meta" />
-      <Content Include="NodeEditorFramework\Runtime\Resources\Textures\NE_Toolbar.png" />
-      <Content Include="NodeEditorFramework\Runtime\Resources\Textures\NE_Toolbar.png.meta" />
-      <Content Include="NodeEditorFramework\Runtime\Resources\Textures\NE_ToolbarButton.png" />
-      <Content Include="NodeEditorFramework\Runtime\Resources\Textures\NE_ToolbarButton.png.meta" />
-      <Content Include="NodeEditorFramework\Runtime\Resources\Textures\NE_ToolbarLabel.png" />
-      <Content Include="NodeEditorFramework\Runtime\Resources\Textures\NE_ToolbarLabel.png.meta" />
-      <Content Include="NodeEditorFramework\Runtime\Resources\Textures\Out_Knob.png" />
-      <Content Include="NodeEditorFramework\Runtime\Resources\Textures\Out_Knob.png.meta" />
-      <Content Include="NodeEditorFramework\Runtime\Seneral.NodeEditorFramework.Runtime.asmdef" />
-      <Content Include="NodeEditorFramework\Runtime\Seneral.NodeEditorFramework.Runtime.asmdef.meta" />
-      <Content Include="NodeEditorFramework\Runtime\Utilities\EditorLoadingControl.cs.meta" />
-      <Content Include="NodeEditorFramework\Runtime\Utilities\GUI.meta" />
-      <Content Include="NodeEditorFramework\Runtime\Utilities\GUI\GUIScaleUtility.cs.meta" />
-      <Content Include="NodeEditorFramework\Runtime\Utilities\GUI\OverlayGUI.cs.meta" />
-      <Content Include="NodeEditorFramework\Runtime\Utilities\GUI\RTEditorGUI.cs.meta" />
-      <Content Include="NodeEditorFramework\Runtime\Utilities\link.xml" />
-      <Content Include="NodeEditorFramework\Runtime\Utilities\link.xml.meta" />
-      <Content Include="NodeEditorFramework\Runtime\Utilities\ReflectionUtility.cs.meta" />
-      <Content Include="NodeEditorFramework\Runtime\Utilities\ResourceManager.cs.meta" />
-      <Content Include="NodeEditorFramework\Standard\CalculationBase\CalculationCanvasType.cs.meta" />
-      <Content Include="NodeEditorFramework\Standard\CalculationBase\CanvasCalculator.cs.meta" />
-      <Content Include="NodeEditorFramework\Standard\Interface\NodeEditorInterface.cs.meta" />
-      <Content Include="NodeEditorFramework\Standard\IOFormats\XMLImportExport.cs.meta" />
-      <Content Include="NodeEditorFramework\Standard\Seneral.NodeEditorFramework.Standard.asmdef" />
-      <Content Include="NodeEditorFramework\Standard\Seneral.NodeEditorFramework.Standard.asmdef.meta" />
-    </ItemGroup>
-    <Import Project="$(MSBuildToolsPath)\Microsoft.CSharp.targets" />
-    <!-- To modify your build process, add your task inside one of the targets below and uncomment it. 
-         Other similar extension points exist, see Microsoft.Common.targets.
-    <Target Name="BeforeBuild">
-    </Target>
-    <Target Name="AfterBuild">
-    </Target>
-    -->
-
-=======
         <Reference Include="UnityEngine.AssetBundleModule" Private="false">
             <HintPath>$(RimWorldPath)\RimWorldWin64_Data\Managed\UnityEngine.AssetBundleModule.dll</HintPath>
         </Reference>
     </ItemGroup>
->>>>>>> bad6edae
 </Project>